--- conflicted
+++ resolved
@@ -1,10 +1,9 @@
 import { getRepository, Repository } from 'typeorm';
 import { Notification } from '../entities/notification.entity';
 
-<<<<<<< HEAD
+
 export const NotificationRepository: Repository<Notification> =
   AppDataSource.getRepository(Notification);
-=======
 export class NotificationRepository {
   private repo: Repository<Notification>;
 
@@ -37,4 +36,3 @@
     await this.repo.delete(id);
   }
 }
->>>>>>> e3721c2a
