<<<<<<< HEAD
import { Repository } from 'typeorm';
//import { AppDataSource } from '../../../../data-source';
=======
import { getRepository, Repository } from 'typeorm';
>>>>>>> e3721c2a
import { NFT } from '../entities/nft.entity';

export class NFTRepository {
  private repo: Repository<NFT>;

  constructor() {
    this.repo = getRepository(NFT);
  }

  async create(nftData: Partial<NFT>): Promise<NFT> {
    const nft = this.repo.create(nftData);
    return await this.repo.save(nft);
  }

  async findAll(): Promise<NFT[]> {
    return await this.repo.find();
  }

  async findById(id: number): Promise<NFT | null> {
    return await this.repo.findOne({ where: { id } });
  }

  async update(id: number, nftData: Partial<NFT>): Promise<NFT | null> {
    await this.repo.update(id, nftData);
    return await this.repo.findOne({ where: { id } });
  }

  async delete(id: number): Promise<void> {
    await this.repo.delete(id);
  }

  async findByOwner(ownerId: number): Promise<NFT[]> {
    return await this.repo.find({ where: { ownerId } });
  }

  async findListedNFTs(): Promise<NFT[]> {
    return await this.repo.find({ where: { isListed: true } });
  }
}<|MERGE_RESOLUTION|>--- conflicted
+++ resolved
@@ -1,9 +1,7 @@
-<<<<<<< HEAD
+
 import { Repository } from 'typeorm';
 //import { AppDataSource } from '../../../../data-source';
-=======
 import { getRepository, Repository } from 'typeorm';
->>>>>>> e3721c2a
 import { NFT } from '../entities/nft.entity';
 
 export class NFTRepository {
