--- conflicted
+++ resolved
@@ -1,10 +1,10 @@
-<<<<<<< HEAD
+
 import { Repository } from 'typeorm';
 import { Trade } from '../entities/trade.entity';
 
 export const TradeRepository: Repository<Trade> =
   AppDataSource.getRepository(Trade);
-=======
+
 import { getRepository, Repository } from 'typeorm';
 import { Trade, TradeStatus } from '../entities/trade.entity';
 
@@ -35,4 +35,3 @@
     await this.repo.update(id, { status });
   }
 }
->>>>>>> e3721c2a
