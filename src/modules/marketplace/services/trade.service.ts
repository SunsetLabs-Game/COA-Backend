import { Trade, TradeStatus } from '../entities/trade.entity';
import { TradeRepository } from '../repositories/trade.repository';
import { CreateTradeDto, UpdateTradeStatusDto } from '../dtos/trade.dto';

class TradeService {
<<<<<<< HEAD
=======
  private tradeRepository: TradeRepository;

  constructor() {
    this.tradeRepository = new TradeRepository();
  }

>>>>>>> e3721c2a
  async createTrade(dto: CreateTradeDto): Promise<Trade> {
    const trade = await this.tradeRepository.create({
      senderId: dto.senderId,
      receiverId: dto.receiverId,
      offeredItemId: dto.offeredItemId,
      requestedItemId: dto.requestedItemId,
      status: TradeStatus.PENDING,
    });
    return this.tradeRepository.create(trade);
  }

  async getTradeById(tradeId: number): Promise<Trade | null> {
    return this.tradeRepository.findById(tradeId);
  }

  async getUserTrades(userId: number): Promise<Trade[]> {
    return this.tradeRepository.findByUserId(userId);
  }

  async updateTradeStatus(
    tradeId: number,
    dto: UpdateTradeStatusDto,
  ): Promise<Trade> {
<<<<<<< HEAD
    const trade = await TradeRepository.findOne({ where: { id: tradeId } });
=======
    const trade = await this.tradeRepository.findById(tradeId);
>>>>>>> e3721c2a
    if (!trade) {
      throw new Error('Trade not found');
    }

    if (!Object.values(TradeStatus).includes(dto.status)) {
      throw new Error('Invalid trade status');
    }

    await this.tradeRepository.updateTradeStatus(tradeId, dto.status);
    return { ...trade, status: dto.status };
  }
}

export default new TradeService();<|MERGE_RESOLUTION|>--- conflicted
+++ resolved
@@ -3,15 +3,14 @@
 import { CreateTradeDto, UpdateTradeStatusDto } from '../dtos/trade.dto';
 
 class TradeService {
-<<<<<<< HEAD
-=======
+
   private tradeRepository: TradeRepository;
 
   constructor() {
     this.tradeRepository = new TradeRepository();
   }
 
->>>>>>> e3721c2a
+
   async createTrade(dto: CreateTradeDto): Promise<Trade> {
     const trade = await this.tradeRepository.create({
       senderId: dto.senderId,
@@ -35,11 +34,11 @@
     tradeId: number,
     dto: UpdateTradeStatusDto,
   ): Promise<Trade> {
-<<<<<<< HEAD
+
     const trade = await TradeRepository.findOne({ where: { id: tradeId } });
-=======
+
     const trade = await this.tradeRepository.findById(tradeId);
->>>>>>> e3721c2a
+
     if (!trade) {
       throw new Error('Trade not found');
     }
