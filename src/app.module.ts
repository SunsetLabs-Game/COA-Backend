import { Module } from '@nestjs/common';
import { ConfigModule } from '@nestjs/config';
import { UserModule } from './modules/users/user.module';
import { BlockchainModule } from './modules/blockchain/blockchain.module';
<<<<<<< HEAD
import { MarketplaceModule } from './modules/marketplace/marketplace.module';
=======
import { StarknetRouterModule } from './routers';
import { StarknetController } from './modules/blockchain/controllers/starknet.controller';
>>>>>>> e3721c2a

/**
 * Main application module
 *
 * Database Configuration (Commented for future use):
 * Uncomment the TypeOrmModule.forRoot() section when:
 * 1. You need to connect to a PostgreSQL database
 * 2. You're moving to production
 *
 * For local testing without database:
 * - Keep TypeOrmModule commented out
 * - Use in-memory storage in services
 */
@Module({
  imports: [
    ConfigModule.forRoot({
      isGlobal: true,
    }),
    // Database configuration - Uncomment when database connection is needed
    // TypeOrmModule.forRoot({
    //   // Production configuration
    //   type: 'postgres',
    //   host: process.env.DB_HOST || 'localhost',
    //   port: parseInt(process.env.DB_PORT) || 5432,
    //   username: process.env.DB_USERNAME,
    //   password: process.env.DB_PASSWORD,
    //   database: process.env.DB_DATABASE,
    //   entities: [__dirname + '/**/*.entity{.ts,.js}'],
    //   synchronize: process.env.NODE_ENV !== 'production', // Set to false in production
    //   logging: process.env.NODE_ENV !== 'production',     // Set to false in production
    //   ssl: process.env.DB_SSL === 'true',                // Enable SSL in production
    // }),
    UserModule,
    BlockchainModule,
<<<<<<< HEAD
    MarketplaceModule,
=======
    StarknetRouterModule,
>>>>>>> e3721c2a
  ],
  controllers: [StarknetController],
})
export class AppModule {}<|MERGE_RESOLUTION|>--- conflicted
+++ resolved
@@ -2,12 +2,12 @@
 import { ConfigModule } from '@nestjs/config';
 import { UserModule } from './modules/users/user.module';
 import { BlockchainModule } from './modules/blockchain/blockchain.module';
-<<<<<<< HEAD
+
 import { MarketplaceModule } from './modules/marketplace/marketplace.module';
-=======
+
 import { StarknetRouterModule } from './routers';
 import { StarknetController } from './modules/blockchain/controllers/starknet.controller';
->>>>>>> e3721c2a
+
 
 /**
  * Main application module
@@ -42,11 +42,8 @@
     // }),
     UserModule,
     BlockchainModule,
-<<<<<<< HEAD
     MarketplaceModule,
-=======
     StarknetRouterModule,
->>>>>>> e3721c2a
   ],
   controllers: [StarknetController],
 })
